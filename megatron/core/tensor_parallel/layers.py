# Copyright (c) 2022, NVIDIA CORPORATION. All rights reserved.

# Parts of the code here are adapted from PyTorch
# repo: https://github.com/pytorch/pytorch

import math
import os
import warnings
from typing import Callable, Optional

import torch
import torch.nn.functional as F
import torch.nn.init as init
from torch.cuda.amp import custom_bwd, custom_fwd
from torch.nn.parameter import Parameter

from megatron.core.model_parallel_config import ModelParallelConfig
from megatron.core.parallel_state import (
    get_global_memory_buffer,
    get_tensor_model_parallel_group,
    get_tensor_model_parallel_rank,
    get_tensor_model_parallel_world_size,
)

from .mappings import (
    copy_to_tensor_model_parallel_region,
    gather_from_sequence_parallel_region,
    gather_from_tensor_model_parallel_region,
    reduce_from_tensor_model_parallel_region,
    reduce_scatter_to_sequence_parallel_region,
    scatter_to_tensor_model_parallel_region,
)
from .random import get_cuda_rng_tracker, get_expert_parallel_rng_tracker_name
from .utils import VocabUtility, divide, split_tensor_along_last_dim

_grad_accum_fusion_available = True
try:
    import fused_weight_gradient_mlp_cuda
except ImportError:
    _grad_accum_fusion_available = False

_MODEL_PARALLEL_ATTRIBUTE_DEFAULTS = {
    'tensor_model_parallel': False,
    'partition_dim': -1,
    'partition_stride': 1,
}


def param_is_not_tensor_parallel_duplicate(param):
    return (hasattr(param, 'tensor_model_parallel') and param.tensor_model_parallel) or (
        get_tensor_model_parallel_rank() == 0
    )


def set_tensor_model_parallel_attributes(tensor, is_parallel, dim, stride):
    # Make sure the attributes are not set.
    for attribute in _MODEL_PARALLEL_ATTRIBUTE_DEFAULTS:
        assert not hasattr(tensor, attribute)
    # Set the attributes.
    setattr(tensor, 'tensor_model_parallel', is_parallel)
    setattr(tensor, 'partition_dim', dim)
    setattr(tensor, 'partition_stride', stride)


def set_defaults_if_not_set_tensor_model_parallel_attributes(tensor):
    def maybe_set(attribute, value):
        if not hasattr(tensor, attribute):
            setattr(tensor, attribute, value)

    for attribute in _MODEL_PARALLEL_ATTRIBUTE_DEFAULTS:
        maybe_set(attribute, _MODEL_PARALLEL_ATTRIBUTE_DEFAULTS[attribute])


def copy_tensor_model_parallel_attributes(destination_tensor, source_tensor):
    def maybe_copy(attribute):
        if hasattr(source_tensor, attribute):
            setattr(destination_tensor, attribute,
                    getattr(source_tensor, attribute))

    for attribute in _MODEL_PARALLEL_ATTRIBUTE_DEFAULTS:
        maybe_copy(attribute)


def _initialize_affine_weight_gpu(
    weight, init_method, partition_dim, stride=1, expert_parallel=False
):
    """Initialize affine weight for model parallel on GPU."""

    set_tensor_model_parallel_attributes(
        tensor=weight, is_parallel=True, dim=partition_dim, stride=stride
    )

    if not expert_parallel:
        with get_cuda_rng_tracker().fork():
            init_method(weight)
    else:
        with get_cuda_rng_tracker().fork(get_expert_parallel_rng_tracker_name()):
            init_method(weight)


def _initialize_affine_weight_cpu(
    weight,
    output_size,
    input_size,
    per_partition_size,
    partition_dim,
    init_method,
    stride=1,
    return_master_weight=False,
    *,
    params_dtype=torch.float32,
):
    """Initialize affine weight for model parallel.

    Build the master weight on all processes and scatter
    the relevant chunk."""

    set_tensor_model_parallel_attributes(
        tensor=weight, is_parallel=True, dim=partition_dim, stride=stride
    )

    # Initialize master weight
    master_weight = torch.empty(
        output_size, input_size, dtype=torch.float, requires_grad=False)
    init_method(master_weight)
    master_weight = master_weight.to(dtype=params_dtype)

    # Split and copy
    per_partition_per_stride_size = divide(per_partition_size, stride)
    weight_list = torch.split(
        master_weight, per_partition_per_stride_size, dim=partition_dim)
    rank = get_tensor_model_parallel_rank()
    world_size = get_tensor_model_parallel_world_size()
    my_weight_list = weight_list[rank::world_size]

    with torch.no_grad():
        torch.cat(my_weight_list, dim=partition_dim, out=weight)
    if return_master_weight:
        return master_weight
    return None


class VocabParallelEmbedding(torch.nn.Module):
    """Embedding parallelized in the vocabulary dimension.

    This is mainly adapted from torch.nn.Embedding and all the default
    values are kept.
    Arguments:
        num_embeddings: vocabulary size.
        embedding_dim: size of hidden state.

    Keyword Arguments:
        config: A megatron.core.ModelParallelConfig object
    """

    def __init__(
        self,
        num_embeddings: int,
        embedding_dim: int,
        *,
        init_method: Callable,
        config: ModelParallelConfig,
    ):
        super(VocabParallelEmbedding, self).__init__()
        # Keep the input dimensions.
        self.num_embeddings = num_embeddings
        self.embedding_dim = embedding_dim
        self.tensor_model_parallel_size = get_tensor_model_parallel_world_size()
        # Divide the weight matrix along the vocaburaly dimension.
        (
            self.vocab_start_index,
            self.vocab_end_index,
        ) = VocabUtility.vocab_range_from_global_vocab_size(
            self.num_embeddings, get_tensor_model_parallel_rank(), self.tensor_model_parallel_size
        )
        self.num_embeddings_per_partition = self.vocab_end_index - self.vocab_start_index

        # Allocate weights and initialize.
        if config.use_cpu_initialization:
            self.weight = Parameter(
                torch.empty(
                    self.num_embeddings_per_partition, self.embedding_dim, dtype=config.params_dtype
                )
            )
            if config.perform_initialization:
                _initialize_affine_weight_cpu(
                    self.weight,
                    self.num_embeddings,
                    self.embedding_dim,
                    self.num_embeddings_per_partition,
                    0,
                    init_method,
                    params_dtype=config.params_dtype,
                )
        else:
            self.weight = Parameter(
                torch.empty(
                    self.num_embeddings_per_partition,
                    self.embedding_dim,
                    device=torch.cuda.current_device(),
                    dtype=config.params_dtype,
                )
            )
            if config.perform_initialization:
                _initialize_affine_weight_gpu(
                    self.weight, init_method, partition_dim=0, stride=1)

    def forward(self, input_):
        if self.tensor_model_parallel_size > 1:
            # Build the mask.
            input_mask = (input_ < self.vocab_start_index) | (
                input_ >= self.vocab_end_index)
            # Mask the input.
            masked_input = input_.clone() - self.vocab_start_index
            masked_input[input_mask] = 0
        else:
            masked_input = input_
        # Get the embeddings.
        output_parallel = self.weight[masked_input]
        # Mask the output embedding.
        if self.tensor_model_parallel_size > 1:
            output_parallel[input_mask, :] = 0.0
        # Reduce across all the model parallel GPUs.
        output = reduce_from_tensor_model_parallel_region(output_parallel)
        return output


class LinearWithFrozenWeight(torch.autograd.Function):
    """Linear operator that does not calculate gradient for weight.
    This op and LinearWithGradAccumulationAndAsyncCommunication performs 
    mathematically-identical forward and DGRAD. 

    Conceptually this op is the same as torch.nn.functional.linear with
    weight.requires_grad==False, but in experiments they are not identical 
    mathematically. """

    @staticmethod
    @custom_fwd
    def forward(
        ctx, input, weight, bias,
    ):
        ctx.save_for_backward(weight)
        output = torch.matmul(input, weight.t())
        if bias is not None:
            output = output + bias
        return output

    @staticmethod
    @custom_bwd
    def backward(ctx, grad_output):
        (weight,) = ctx.saved_tensors
        grad_input = grad_output.matmul(weight)
        return grad_input, None, None


def linear_with_frozen_weight(
    input: torch.Tensor,
    weight: torch.Tensor,
    bias: Optional[torch.Tensor],
    gradient_accumulation_fusion: bool,
    async_grad_allreduce: bool,
    sequence_parallel: bool,
) -> torch.Tensor:
    """Linear layer execution with weight.requires_grad == False.

    This function handles linear layers with weight frozen (untrainable). 
    In the forward, it only saves weight and does not save input activations.
    In the backward, it does not perform weight gradient calculation, or 
    weight gradient allreduce. 

    Arguments:

    input (torch.Tensor required): input like torch.nn.functional.linear

    weight (torch.Tensor required): weight like torch.nn.functional.linear

    bias (torch.Tensor optional): bias like torch.nn.functional.linear

    gradient_accumulation_fusion (bool required): dummy argument, used to 
    keep the API unified between all forward implementation functions.

    async_grad_allreduce (bool required): dummy argument, used to 
    keep the API unified between all forward implementation functions.

    sequence_parallel (bool required): Indicates that sequence
        parallelism is used and thus in the forward pass the input is
        all gathered, and the backward pass the input gradients are
        reduce scattered.
    """

    if sequence_parallel:
        input = gather_from_sequence_parallel_region(
            input, tensor_parallel_output_grad=True)
    else:
        input = input

    args = [
        input,
        weight,
        bias,
    ]

    return LinearWithFrozenWeight.apply(*args)


class LinearWithGradAccumulationAndAsyncCommunication(torch.autograd.Function):
    """See linear_with_grad_accumulation_and_async_allreduce"""

    @staticmethod
    @custom_fwd
    def forward(
        ctx,
        input,
        weight,
        bias,
        gradient_accumulation_fusion,
        async_grad_allreduce,
        sequence_parallel,
    ):
        ctx.save_for_backward(input, weight)
        ctx.use_bias = bias is not None
        ctx.gradient_accumulation_fusion = gradient_accumulation_fusion
        ctx.async_grad_allreduce = async_grad_allreduce
        ctx.sequence_parallel = sequence_parallel

        if sequence_parallel:
            world_size = get_tensor_model_parallel_world_size()
            dim_size = list(input.size())
            dim_size[0] = dim_size[0] * world_size

            all_gather_buffer = get_global_memory_buffer(
            ).get_tensor(dim_size, input.dtype, "mpu")
            torch.distributed._all_gather_base(
                all_gather_buffer, input, group=get_tensor_model_parallel_group()
            )
            total_input = all_gather_buffer
        else:
            total_input = input

        output = torch.matmul(total_input, weight.t())
        if bias is not None:
            output = output + bias
        return output

    @staticmethod
    @custom_bwd
    def backward(ctx, grad_output):
        input, weight = ctx.saved_tensors
        use_bias = ctx.use_bias

        if ctx.sequence_parallel:
            world_size = get_tensor_model_parallel_world_size()
            dim_size = list(input.size())
            dim_size[0] = dim_size[0] * world_size

            all_gather_buffer = get_global_memory_buffer(
            ).get_tensor(dim_size, input.dtype, "mpu")
            handle = torch.distributed._all_gather_base(
                all_gather_buffer, input, group=get_tensor_model_parallel_group(), async_op=True
            )

            # Here we rely on CUDA_DEVICE_MAX_CONNECTIONS=1 to ensure that the
            # gather is scheduled before the input gradient computation
            total_input = all_gather_buffer
        else:
            total_input = input
        grad_input = grad_output.matmul(weight)

        if ctx.sequence_parallel:
            handle.wait()

        # Doing gather + slicing during the NeMo forward pass can make this tensor
        # not be contiguous. PyTorch only checks if the tensor is contiguous, and only
        # clones it if it's not contiguous:
        # https://github.com/pytorch/pytorch/blob/c47cf9bc7f9e02f649ab4ed53fe4d35732c92ab6/torch/_refs/__init__.py#L2761
        grad_output = grad_output.contiguous()
        # Convert the tensor shapes to 2D for execution compatibility
        grad_output = grad_output.view(
            grad_output.shape[0] * grad_output.shape[1], grad_output.shape[2]
        )
        total_input = total_input.view(
            total_input.shape[0] * total_input.shape[1], total_input.shape[2]
        )

        if ctx.async_grad_allreduce:
            # Asynchronous all-reduce
            handle = torch.distributed.all_reduce(
                grad_input, group=get_tensor_model_parallel_group(), async_op=True
            )
            # Here we rely on CUDA_DEVICE_MAX_CONNECTIONS=1 to ensure that the
            # all-reduce is scheduled before the weight gradient computation

        if ctx.sequence_parallel:
            assert not ctx.async_grad_allreduce
            dim_size = list(input.size())
            sub_grad_input = torch.empty(
                dim_size, dtype=input.dtype, device=torch.cuda.current_device(), requires_grad=False
            )
            # reduce_scatter
            handle = torch.distributed._reduce_scatter_base(
                sub_grad_input, grad_input, group=get_tensor_model_parallel_group(), async_op=True
            )
            # Here we rely on CUDA_DEVICE_MAX_CONNECTIONS=1 to ensure that the
            # reduce scatter is scheduled before the weight gradient computation

        if ctx.gradient_accumulation_fusion:
            if weight.main_grad.dtype == torch.float32:
                fused_weight_gradient_mlp_cuda.wgrad_gemm_accum_fp32(
                    total_input, grad_output, weight.main_grad
                )
            elif weight.main_grad.dtype in (torch.float16, torch.bfloat16):
                fused_weight_gradient_mlp_cuda.wgrad_gemm_accum_fp16(
                    total_input, grad_output, weight.main_grad
                )
            else:
                raise RuntimeError(
                    "Unsupported gradient type for gradient accumulation fusion")

            if hasattr(weight, 'grad_added_to_main_grad'):
                # When overlap_grad_reduce is True, need to ensure that backward hooks
                # are all run on the main backprop thread to prevent deadlocks. Setup
                # dummy grad_weight tensor to prevent backward hooks from being run
                # in a background thread.
                grad_weight = torch.empty(
                    weight.main_grad.shape,
                    dtype=input.dtype,
                    device=torch.cuda.current_device(),
                    requires_grad=False,
                )
                weight.grad_added_to_main_grad = True
            else:
                grad_weight = None
        else:
            grad_weight = grad_output.t().matmul(total_input)
        grad_bias = grad_output.sum(dim=0) if use_bias else None

        if ctx.sequence_parallel:
            handle.wait()
            return sub_grad_input, grad_weight, grad_bias, None, None, None

        if ctx.async_grad_allreduce:
            handle.wait()

        return grad_input, grad_weight, grad_bias, None, None, None


def linear_with_grad_accumulation_and_async_allreduce(
    input: torch.Tensor,
    weight: torch.Tensor,
    bias: Optional[torch.Tensor],
    gradient_accumulation_fusion: bool,
    async_grad_allreduce: bool,
    sequence_parallel: bool,
) -> torch.Tensor:
    """Linear layer execution with asynchronous communication and
    gradient accumulation fusion in backprop.

    This has the option to accumulate the result of backprop
    calculation into an existing gradient buffer, preventing the need
    to do an additional addition kernel after the gradient
    calculation.

    Additionally, the tensor parallel all reduce of the input
    gradients can be done asynchronously with the calculation of
    the weight gradients.

    In the case of sequence parallelism, the reduce scatter of the
    input gradients is done asynchronously with the calcluation of the
    weight gradients.

    Use of this module requires that the environment variable
    CUDA_DEVICE_MAX_CONNECTIONS=1. There are a few collective
    operations, noted in the code, that should be scheduled before
    compute kernels to overlap the communication with the computation,
    which is necessary for a speedup but not for correctness so that
    ordering isn't imposed by the scheduler. Setting
    CUDA_DEVICE_MAX_CONNECTIONS=1 forces the kernels to be scheduled
    in the order they are called.

    Arguments:

    input (torch.Tensor required): input like torch.nn.functional.linear

    weight (torch.Tensor required): weight like torch.nn.functional.linear

    bias (torch.Tensor optional): bias like torch.nn.functional.linear

    gradient_accumulation_fusion (bool required): Perform the gradient
        accumulation fusion, requires the custom CUDA extension
        fused_weight_gradient_mlp_cuda module. To use
        gradient_accumulation_fusion you must install APEX with
        --cpp_ext and --cuda_ext. For example: "pip install
        --global-option=\"--cpp_ext\" --global-option=\"--cuda_ext .\"
        " Note that the extension requires CUDA>=11. Otherwise, you
        must turn off gradient accumulation fusion."

    async_grad_allreduce (bool required): Do the allreduce of input
        gradients asyncronously with the computation of weight
        gradients. If sequence_parallel is True, this must be
        False, as no all reduce is performed.

    sequence_parallel (bool required): Indicates that sequence
        parallelism is used and thus in the forward pass the input is
        all gathered, and the backward pass the input gradients are
        reduce scattered.
    """
    args = [
        input,
        weight,
        bias,
        gradient_accumulation_fusion,
        async_grad_allreduce,
        sequence_parallel,
    ]

    if not linear_with_grad_accumulation_and_async_allreduce.warned:
        if os.environ.get('CUDA_DEVICE_MAX_CONNECTIONS') != "1":
            if sequence_parallel:
                warnings.warn(
                    "When using sequence parallelism it is recommended to set the "
                    "environment variable CUDA_DEVICE_MAX_CONNECTIONS to 1 for "
                    "maximum speedup"
                )
                linear_with_grad_accumulation_and_async_allreduce.warned = True

            if async_grad_allreduce:
                warnings.warn(
                    "When using async grad allreduce it is recommended to set the "
                    "environment variable CUDA_DEVICE_MAX_CONNECTIONS to 1 for "
                    "maximum speedup"
                )
                linear_with_grad_accumulation_and_async_allreduce.warned = True

    return LinearWithGradAccumulationAndAsyncCommunication.apply(*args)


linear_with_grad_accumulation_and_async_allreduce.warned = False


class ColumnParallelLinear(torch.nn.Module):
    """Linear layer with column parallelism.

    The linear layer is defined as Y = XA + b. A is parallelized along
    its second dimension as A = [A_1, ..., A_p].

    Arguments:
        input_size: first dimension of matrix A.
        output_size: second dimension of matrix A.

    Keyword Arguments
        bias: If true, add bias
        gather_output: If true, call all-gather on output and make Y available
                       to all GPUs, otherwise, every GPU will have its output
                       which is Y_i = XA_i
        init_method: method to initialize weights. Note that bias is always set
                     to zero.
        stride: For the strided linear layers.
        keep_master_weight_for_test: This was added for testing and should be
                                     set to False. It returns the master weights
                                     used for initialization.
        skip_bias_add: If True, do not add the bias term, instead
                       return it to be added by the caller. This
                       enables performance optimations where bias can
                       be fused with other elementwise operations.
        skip_weight_param_allocation: If True, weight parameter is not allocated and must be passed
                                      as a keyword argument `weight` during the forward pass. Note
                                      that this does not affect bias, which will be allocated if
                                      bias is True. Defaults to False.
        is_expert: If True, the layer is treated as an MoE expert layer.
        config: ModelParallelConfig object

    """

    def __init__(
        self,
        input_size,
        output_size,
        *,
        config: ModelParallelConfig,
        init_method: Callable,
        bias=True,
        gather_output=False,
        stride=1,
        keep_master_weight_for_test=False,
        skip_bias_add=False,
        skip_weight_param_allocation: bool = False,
        is_expert: bool = False,
    ):
        super(ColumnParallelLinear, self).__init__()

        # Keep input parameters
        self.input_size = input_size
        self.output_size = output_size
        self.gather_output = gather_output
        # Divide the weight matrix along the last dimension.
        world_size = get_tensor_model_parallel_world_size()
        self.output_size_per_partition = divide(output_size, world_size)
        self.skip_bias_add = skip_bias_add
        self.is_expert = is_expert
        self.config = config

        # Parameters.
        # Note: torch.nn.functional.linear performs XA^T + b and as a result
        # we allocate the transpose.
        # Initialize weight.
        if not skip_weight_param_allocation:
            if config.use_cpu_initialization:
                self.weight = Parameter(
                    torch.empty(
                        self.output_size_per_partition, self.input_size, dtype=config.params_dtype
                    )
                )
                if config.perform_initialization:
                    self.master_weight = _initialize_affine_weight_cpu(
                        self.weight,
                        self.output_size,
                        self.input_size,
                        self.output_size_per_partition,
                        0,
                        init_method,
                        stride=stride,
                        return_master_weight=keep_master_weight_for_test,
                    )
            else:
                self.weight = Parameter(
                    torch.empty(
                        self.output_size_per_partition,
                        self.input_size,
                        device=torch.cuda.current_device(),
                        dtype=config.params_dtype,
                    )
                )
                if config.perform_initialization:
                    _initialize_affine_weight_gpu(
                        self.weight,
                        init_method,
                        partition_dim=0,
                        stride=stride,
                        expert_parallel=(self.is_expert and config.expert_parallel),
                    )

            setattr(self.weight, 'allreduce', not (self.is_expert and config.expert_parallel))
        else:
            self.weight = None

        if bias:
            if config.use_cpu_initialization:
                self.bias = Parameter(
                    torch.empty(self.output_size_per_partition,
                                dtype=config.params_dtype)
                )
            else:
                self.bias = Parameter(
                    torch.empty(
                        self.output_size_per_partition,
                        device=torch.cuda.current_device(),
                        dtype=config.params_dtype,
                    )
                )
            set_tensor_model_parallel_attributes(self.bias, True, 0, stride)
            if config.perform_initialization:
                # Always initialize bias to zero.
                with torch.no_grad():
                    self.bias.zero_()
            setattr(self.bias, 'allreduce', not (self.is_expert and config.expert_parallel))
        else:
            self.register_parameter('bias', None)

        self.async_tensor_model_parallel_allreduce = (
            config.async_tensor_model_parallel_allreduce and world_size > 1
        )

        self.sequence_parallel = config.sequence_parallel
        if self.sequence_parallel and world_size <= 1:
            warnings.warn(
                f"`sequence_parallel` is set to `True`, but tensor model parallel size is {world_size}. "
                f"Disabling sequence parallel."
            )
            self.sequence_parallel = False

        if config.gradient_accumulation_fusion and not _grad_accum_fusion_available:
            raise RuntimeError(
                "ColumnParallelLinear was called with gradient_accumulation_fusion set "
                "to True but the custom CUDA extension fused_weight_gradient_mlp_cuda "
                "module is not found. To use gradient_accumulation_fusion you must "
                "install APEX with --cpp_ext and --cuda_ext. For example: "
                "pip install --global-option=\"--cpp_ext\" --global-option=\"--cuda_ext .\" "
                "Note that the extension requires CUDA>=11. Otherwise, you must turn off "
                "gradient accumulation fusion."
            )
        self.gradient_accumulation_fusion = config.gradient_accumulation_fusion

        if self.async_tensor_model_parallel_allreduce and self.sequence_parallel:
            raise RuntimeError(
                "`async_tensor_model_parallel_allreduce` and `sequence_parallel` "
                "cannot be enabled at the same time."
            )

        self._forward_impl = linear_with_grad_accumulation_and_async_allreduce
        self.explicit_expert_comm = self.is_expert and (
            self.sequence_parallel or config.expert_parallel
        )

    def forward(self, input_: torch.Tensor, weight: Optional[torch.Tensor] = None):
        """Forward of ColumnParallelLinear

        Args:
            input_: 3D tensor whose order of dimension is [sequence, batch, hidden]

            weight (optional): weight tensor to use, compulsory when
                skip_weight_param_allocation is True.

        Returns:
            - output
            - bias

        """
        if weight is None:
            if self.weight is None:
                raise RuntimeError(
                    "weight was not supplied to ColumnParallelLinear forward pass "
                    "and skip_weight_param_allocation is True."
                )
            weight = self.weight
        else:
            # Check the weight passed in is the correct shape
            expected_shape = (self.output_size_per_partition, self.input_size)
            if weight.shape != expected_shape:
                raise RuntimeError(
                    f"supplied weight's shape is {tuple(weight.shape)}, "
                    f"not {expected_shape} as expected"
                )

        bias = self.bias if not self.skip_bias_add else None

        if (
            self.async_tensor_model_parallel_allreduce
            or self.sequence_parallel
            or self.explicit_expert_comm
        ):
            input_parallel = input_
        else:
            input_parallel = copy_to_tensor_model_parallel_region(input_)

        # Matrix multiply.
        if not weight.requires_grad:
            self._forward_impl = linear_with_frozen_weight
        else:
            self._forward_impl = linear_with_grad_accumulation_and_async_allreduce
        output_parallel = self._forward_impl(
            input=input_parallel,
            weight=weight,
            bias=bias,
            gradient_accumulation_fusion=self.gradient_accumulation_fusion,
            async_grad_allreduce=False
            if self.explicit_expert_comm
            else self.async_tensor_model_parallel_allreduce,
            sequence_parallel=False if self.explicit_expert_comm else self.sequence_parallel,
        )
        if self.gather_output:
            # All-gather across the partitions.
            assert not self.sequence_parallel
            output = gather_from_tensor_model_parallel_region(output_parallel)
        else:
            output = output_parallel
        output_bias = self.bias if self.skip_bias_add else None
        return output, output_bias


class RowParallelLinear(torch.nn.Module):
    """Linear layer with row parallelism.

    The linear layer is defined as Y = XA + b. A is parallelized along
    its first dimension and X along its second dimension as:
               -   -
              | A_1 |
              | .   |
          A = | .   |        X = [X_1, ..., X_p]
              | .   |
              | A_p |
               -   -
    Arguments:
        input_size: first dimension of matrix A.
        output_size: second dimension of matrix A.

    Keyword Arguments:
        bias: If true, add bias. Note that bias is not parallelized.
        input_is_parallel: If true, we assume that the input is already
                           split across the GPUs and we do not split
                           again.
        init_method: method to initialize weights. Note that bias is always set
                     to zero.
        stride: For the strided linear layers.
        keep_master_weight_for_test: This was added for testing and should be
                                     set to False. It returns the master weights
                                     used for initialization.
        skip_bias_add: If True, do not add the bias term, instead
                       return it to be added by the caller. This
                       enables performance optimations where bias can
                       be fused with other elementwise operations.
        is_expert: If True, the layer is treated as an MoE expert layer
        config: ModelParallelConfig object

    """

    def __init__(
        self,
        input_size: int,
        output_size: int,
        *,
        config: ModelParallelConfig,
        init_method: Callable,
        bias: bool = True,
        input_is_parallel: bool = False,
        stride: int = 1,
        keep_master_weight_for_test: bool = False,
        skip_bias_add: bool = False,
        is_expert: bool = False,
    ):
        super(RowParallelLinear, self).__init__()

        # Keep input parameters
        self.input_size = input_size
        self.output_size = output_size
        self.input_is_parallel = input_is_parallel
        # Divide the weight matrix along the last dimension.
        world_size = get_tensor_model_parallel_world_size()
        self.input_size_per_partition = divide(input_size, world_size)
        self.skip_bias_add = skip_bias_add
        self.config = config
        self.is_expert = is_expert
        self.gradient_accumulation_fusion = config.gradient_accumulation_fusion
        self.sequence_parallel = config.sequence_parallel
        if self.sequence_parallel and not self.input_is_parallel:
            raise RuntimeError(
                "To enable `sequence_parallel`, `input_is_parallel` must be `True`")

        # Parameters.
        # Note: torch.nn.functional.linear performs XA^T + b and as a result
        # we allocate the transpose.
        # Initialize weight.
        if config.use_cpu_initialization:
            self.weight = Parameter(
                torch.empty(
                    self.output_size, self.input_size_per_partition, dtype=config.params_dtype
                )
            )
            if config.perform_initialization:
                self.master_weight = _initialize_affine_weight_cpu(
                    self.weight,
                    self.output_size,
                    self.input_size,
                    self.input_size_per_partition,
                    1,
                    init_method,
                    stride=stride,
                    return_master_weight=keep_master_weight_for_test,
                    params_dtype=config.params_dtype,
                )
        else:
            self.weight = Parameter(
                torch.empty(
                    self.output_size,
                    self.input_size_per_partition,
                    device=torch.cuda.current_device(),
                    dtype=config.params_dtype,
                )
            )
            if config.perform_initialization:
                _initialize_affine_weight_gpu(
                    self.weight,
                    init_method,
                    partition_dim=1,
                    stride=stride,
                    expert_parallel=(self.is_expert and config.expert_parallel),
                )
        setattr(self.weight, 'allreduce', not (self.is_expert and config.expert_parallel))

        if bias:
            if config.use_cpu_initialization:
                self.bias = Parameter(torch.empty(
                    self.output_size, dtype=config.params_dtype))
            else:
                self.bias = Parameter(
                    torch.empty(
                        self.output_size,
                        device=torch.cuda.current_device(),
                        dtype=config.params_dtype,
                    )
                )

            if config.perform_initialization:
                # Always initialize bias to zero.
                with torch.no_grad():
                    self.bias.zero_()
            setattr(self.bias, 'allreduce', not (self.is_expert and config.expert_parallel))
            setattr(self.bias, 'sequence_parallel', self.sequence_parallel)
        else:
            self.register_parameter('bias', None)

        self._forward_impl = linear_with_grad_accumulation_and_async_allreduce
        self.explicit_expert_comm = self.is_expert and (
            self.sequence_parallel or config.expert_parallel
        )

    def forward(self, input_):
        """Forward of RowParallelLinear

        Args:
            input_: 3D tensor whose order of dimension is [sequence, batch, hidden]

        Returns:
            - output
            - bias
        """
        # Set up backprop all-reduce.
        if self.input_is_parallel:
            input_parallel = input_
        else:
            assert not self.sequence_parallel
            input_parallel = scatter_to_tensor_model_parallel_region(input_)
        # Matrix multiply.
        if not self.weight.requires_grad:
            self._forward_impl = linear_with_frozen_weight
        else:
            self._forward_impl = linear_with_grad_accumulation_and_async_allreduce
        output_parallel = self._forward_impl(
            input=input_parallel,
            weight=self.weight,
            bias=None,
            gradient_accumulation_fusion=self.gradient_accumulation_fusion,
            async_grad_allreduce=False,
            sequence_parallel=False,
        )

        # All-reduce across all the partitions.
<<<<<<< HEAD
        if self.sequence_parallel:
            output_ = reduce_scatter_to_sequence_parallel_region(
                output_parallel)
=======
        if self.explicit_expert_comm:
            assert self.skip_bias_add
            output_ = output_parallel
        elif self.sequence_parallel:
            output_ = reduce_scatter_to_sequence_parallel_region(output_parallel)
>>>>>>> 0a6baf6b
        else:
            output_ = reduce_from_tensor_model_parallel_region(output_parallel)
        if not self.skip_bias_add:
            output = (output_ + self.bias) if self.bias is not None else output_
            output_bias = None
        else:
            output = output_
            output_bias = self.bias
        return output, output_bias<|MERGE_RESOLUTION|>--- conflicted
+++ resolved
@@ -933,18 +933,11 @@
             sequence_parallel=False,
         )
 
-        # All-reduce across all the partitions.
-<<<<<<< HEAD
-        if self.sequence_parallel:
-            output_ = reduce_scatter_to_sequence_parallel_region(
-                output_parallel)
-=======
         if self.explicit_expert_comm:
             assert self.skip_bias_add
             output_ = output_parallel
         elif self.sequence_parallel:
             output_ = reduce_scatter_to_sequence_parallel_region(output_parallel)
->>>>>>> 0a6baf6b
         else:
             output_ = reduce_from_tensor_model_parallel_region(output_parallel)
         if not self.skip_bias_add:
