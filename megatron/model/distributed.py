# coding=utf-8
# Copyright (c) 2020, NVIDIA CORPORATION.  All rights reserved.
#
# Licensed under the Apache License, Version 2.0 (the "License");
# you may not use this file except in compliance with the License.
# You may obtain a copy of the License at
#
#     http://www.apache.org/licenses/LICENSE-2.0
#
# Unless required by applicable law or agreed to in writing, software
# distributed under the License is distributed on an "AS IS" BASIS,
# WITHOUT WARRANTIES OR CONDITIONS OF ANY KIND, either express or implied.
# See the License for the specific language governing permissions and
# limitations under the License.

from abc import ABC
from abc import abstractmethod
# >>>
import math
# <<<

import torch
from torch._utils import _flatten_dense_tensors, _unflatten_dense_tensors

from megatron import get_args
from megatron import mpu
from .module import MegatronModule



class MemoryBuffer:

    # >>>
    def __init__(self, numel, numel_padded, dtype):
        self.numel = numel
        self.numel_padded = numel_padded
        self.dtype = dtype
        self.data = torch.zeros(self.numel_padded,
                                dtype=self.dtype,
                                device=torch.cuda.current_device(),
                                requires_grad=False)
    # <<<

    def zero(self):
        """Reset the buffer to zero."""
        self.data.zero_()


    def get(self, shape, start_index):
        """Return a tensor with the input `shape` as a view into the
        1-D data starting at `start_index`."""
        end_index = start_index + shape.numel()
        assert end_index <= self.numel, \
            'requested tensor is out of the buffer range.'
        buffer_tensor = self.data[start_index:end_index]
        buffer_tensor = buffer_tensor.view(shape)
        return buffer_tensor



class DistributedDataParallelBase(MegatronModule, ABC):
    """Abstract class for DDP."""

    def __init__(self, module):
        super(DistributedDataParallelBase, self).__init__()
        # Keep a pointer to the model.
        self.module = module


    @abstractmethod
    def allreduce_gradients(self):
        pass


    def forward(self, *inputs, **kwargs):
        return self.module(*inputs, **kwargs)


    def state_dict(self, destination=None, prefix='', keep_vars=False):
        return self.module.state_dict(destination, prefix, keep_vars)


    def state_dict_for_save_checkpoint(self, destination=None, prefix='',
                                       keep_vars=False):
        return self.module.state_dict_for_save_checkpoint(destination, prefix,
                                                          keep_vars)


    def load_state_dict(self, state_dict, strict=True):
        self.module.load_state_dict(state_dict, strict=strict)



class DistributedDataParallel(DistributedDataParallelBase):
    """DDP with contiguous buffers options to storre and accumulate gradients.
    This class:
        - has the potential to reduce memory fragmentation.
        - provides the option to do the gradient accumulation
          in a type other than the params type (for example fp32)

    Arguments:
        module: input model.
        accumulate_allreduce_grads_in_fp32: if true do the gradient accumulation
            and the gradient all-reduce all in in float32. If this option is
            true, we require `use_contiguous_buffers` to be true too.
        use_contiguous_buffers: if true, use a contiguous buffer to store the
            gradients.
    """

    def __init__(self, module,
                 accumulate_allreduce_grads_in_fp32,
                 use_contiguous_buffers):

        super(DistributedDataParallel, self).__init__(module)

        self.accumulate_allreduce_grads_in_fp32 \
            = accumulate_allreduce_grads_in_fp32
        self.use_contiguous_buffers = use_contiguous_buffers
        # If we are using fp32-accumulate-allreduce explicitly
        # this means we need main grads in a continous buffer.
        if self.accumulate_allreduce_grads_in_fp32:
            assert self.use_contiguous_buffers

        # ===================================
        # Rest of this part applies only to
        # the case we use continuous buffers.
        # ===================================
        self._grad_buffers = None
        self._grad_buffer_param_index_map = None
        if self.use_contiguous_buffers:
            self._grad_buffers = {}
            self._grad_buffer_param_index_map = {}
            data_parallel_world_size = mpu.get_data_parallel_world_size()

            # Simple function to define buffer type.
            def _get_buffer_type(param):
                return torch.float if \
                    self.accumulate_allreduce_grads_in_fp32 else param.dtype

            # First calculate total number of elements per type.
            type_num_elements = {}
            for param in self.module.parameters():
                if param.requires_grad:
                    dtype = _get_buffer_type(param)
                    type_num_elements[dtype] = type_num_elements.get(dtype, 0) \
                                               + param.data.nelement()

            # Allocate the buffer.
            for dtype, num_elements in type_num_elements.items():

                # >>>
                # If using distributed optimizer, pad memory buffer to be
                # multiple of data_parallel_world_size. (This padding is done
                # due to a constraint with the reduce_scatter op, which requires
                # all tensors have equal size. See: optimizer.py.)
                num_elements_padded = data_parallel_world_size * \
                    int(math.ceil(num_elements / data_parallel_world_size))
                # <<<

                # Allocate grad buffer.
                self._grad_buffers[dtype] = MemoryBuffer(num_elements,
                                                         num_elements_padded,
                                                         dtype)
                # >>>
                # from lutil import pax
                # if True or num_elements % data_parallel_world_size != 0:
                #     pax(0, {
                #         "data_parallel_world_size" : data_parallel_world_size,
                #         "num_elements" : num_elements,
                #         "num_elements_padded" : num_elements_padded,
                #         "modulo" : num_elements % data_parallel_world_size,
                #         "grad buffer" : self._grad_buffers[dtype],
                #     })
                # <<<

            # Assume the back prop order is reverse the params order,
            # store the start index for the gradients.
            for param in self.module.parameters():
                if param.requires_grad:
                    dtype = _get_buffer_type(param)
                    type_num_elements[dtype] -= param.data.nelement()
                    param.main_grad = self._grad_buffers[dtype].get(
                        param.data.shape, type_num_elements[dtype])
                    # >>>
                    # self._grad_buffer_param_offsets[dtype][param] = \
                    #     type_num_elements[dtype]
                    if dtype not in self._grad_buffer_param_index_map:
                        self._grad_buffer_param_index_map[dtype] = {}
                    # self._grad_buffer_param_index_map[dtype][param] = {
                    #     "start" : type_num_elements[dtype],
                    #     "end" : type_num_elements[dtype] + param.data.nelement(),
                    # }
                    self._grad_buffer_param_index_map[dtype][param] = (
                        type_num_elements[dtype],
                        type_num_elements[dtype] + param.data.nelement(),
                    )
                    # <<<

            # Backward hook.
            # Accumalation function for the gradients. We need
            # to store them so they don't go out of scope.
            self.grad_accs = []
            # Loop over all the parameters in the model.
            for param in self.module.parameters():
                if param.requires_grad:
                    # Expand so we get access to grad_fn.
                    param_tmp = param.expand_as(param)
                    # Get the gradient accumulator functtion.
                    grad_acc = param_tmp.grad_fn.next_functions[0][0]
                    grad_acc.register_hook(self._make_param_hook(param))
                    self.grad_accs.append(grad_acc)

<<<<<<< HEAD
        # >>>
        # from lutil import pax, tp
        # pax(0, {
        #     "_grad_buffers" : {k:b.numel for k,b in self._grad_buffers.items()},
        #     "_grad_buffer_param_offsets" : self._grad_buffer_param_offsets,
        #     **{"_grad_buffer_param_offsets / %s" % ty : {
        #         str(p.shape) : o for p, o in po.items()
        #     } for ty, po in self._grad_buffer_param_offsets.items()},
        # })
        # <<<


=======
>>>>>>> 53f3efc4
    def _make_param_hook(self, param):
        """Create the all-reduce hook for backprop."""
        # Hook used for back-prop.
        def param_hook(*unused):
            # Add the gradient to the buffer.
            if param.grad is not None:
                # The gradient function of linear layers is fused with GEMMs
                param.main_grad.add_(param.grad.data)
                # Now we can deallocate grad memory.
                param.grad = None
        return param_hook


    def zero_grad_buffer(self):
        """Set the grad buffer data to zero. Needs to be called at the
        begining of each iteration."""
        assert self._grad_buffers is not None, 'buffers are not initialized.'
        for _, buffer_ in self._grad_buffers.items():
            buffer_.zero()


    def broadcast_params(self):
        for param in self.module.parameters():
            torch.distributed.broadcast(param.data,
                                        src=mpu.get_data_parallel_src_rank(),
                                        group=mpu.get_data_parallel_group())


    def allreduce_gradients(self):
        """Reduce gradients across data parallel ranks."""
        # If we have buffers, simply reduce the data in the buffer.
        if self._grad_buffers is not None:
            for _, buffer_ in self._grad_buffers.items():
                buffer_.data /= mpu.get_data_parallel_world_size()
                torch.distributed.all_reduce(
                    buffer_.data, group=mpu.get_data_parallel_group())
        else:
            # Otherwise, bucketize and all-reduce
            buckets = {}
            # Pack the buckets.
            for param in self.module.parameters():
                if param.requires_grad and param.grad is not None:
                    tp = param.data.type()
                    if tp not in buckets:
                        buckets[tp] = []
                    buckets[tp].append(param)
                    param.main_grad = param.grad

            # For each bucket, all-reduce and copy all-reduced grads.
            for tp in buckets:
                bucket = buckets[tp]
                grads = [param.grad.data for param in bucket]
                coalesced = _flatten_dense_tensors(grads)
                coalesced /= mpu.get_data_parallel_world_size()
                torch.distributed.all_reduce(
                    coalesced, group=mpu.get_data_parallel_group())
                for buf, synced in zip(grads, _unflatten_dense_tensors(
                        coalesced, grads)):
                    buf.copy_(synced)<|MERGE_RESOLUTION|>--- conflicted
+++ resolved
@@ -210,21 +210,7 @@
                     grad_acc.register_hook(self._make_param_hook(param))
                     self.grad_accs.append(grad_acc)
 
-<<<<<<< HEAD
-        # >>>
-        # from lutil import pax, tp
-        # pax(0, {
-        #     "_grad_buffers" : {k:b.numel for k,b in self._grad_buffers.items()},
-        #     "_grad_buffer_param_offsets" : self._grad_buffer_param_offsets,
-        #     **{"_grad_buffer_param_offsets / %s" % ty : {
-        #         str(p.shape) : o for p, o in po.items()
-        #     } for ty, po in self._grad_buffer_param_offsets.items()},
-        # })
-        # <<<
-
-
-=======
->>>>>>> 53f3efc4
+
     def _make_param_hook(self, param):
         """Create the all-reduce hook for backprop."""
         # Hook used for back-prop.
